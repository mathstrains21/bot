--- conflicted
+++ resolved
@@ -221,7 +221,6 @@
                 "sha256:5941b2b48a20143d2267e95b1c2a7603ce057ee39fd88e7329b0c292aa16869b",
                 "sha256:9f47eda37229f68eee03b24b9748937c7dc3868f906e8ba69fbcbdd3bc5dc3e2"
             ],
-            "index": "pypi",
             "markers": "sys_platform == 'win32'",
             "version": "==0.4.4"
         },
@@ -266,17 +265,10 @@
         },
         "fakeredis": {
             "hashes": [
-<<<<<<< HEAD
-                "sha256:01cb47d2286825a171fb49c0e445b1fa9307087e07cbb3d027ea10dbff108b6a",
-                "sha256:2c6041cf0225889bc403f3949838b2c53470a95a9e2d4272422937786f5f8f73"
-            ],
-            "version": "==1.4.5"
-=======
                 "sha256:1ac0cef767c37f51718874a33afb5413e69d132988cb6a80c6e6dbeddf8c7623",
                 "sha256:e0416e4941cecd3089b0d901e60c8dc3c944f6384f5e29e2261c0d3c5fa99669"
             ],
             "version": "==1.5.0"
->>>>>>> c2f66448
         },
         "feedparser": {
             "hashes": [
@@ -613,15 +605,6 @@
             "markers": "python_version >= '2.6' and python_version not in '3.0, 3.1, 3.2, 3.3'",
             "version": "==2.4.7"
         },
-        "pyreadline": {
-            "hashes": [
-                "sha256:4530592fc2e85b25b1a9f79664433da09237c1a270e4d78ea5aa3a2c7229e2d1",
-                "sha256:65540c21bfe14405a3a77e4c085ecfce88724743a4ead47c66b84defcf82c32e",
-                "sha256:9ce5fa65b8992dfa373bddc5b6e0864ead8f291c94fbfec05fbd5c836162e67b"
-            ],
-            "markers": "sys_platform == 'win32'",
-            "version": "==2.1"
-        },
         "python-dateutil": {
             "hashes": [
                 "sha256:73ebfe9dbf22e832286dafa60473e4cd239f8592f699aa5adaf10050e6e1823c",
@@ -647,21 +630,6 @@
         },
         "pyyaml": {
             "hashes": [
-<<<<<<< HEAD
-                "sha256:06a0d7ba600ce0b2d2fe2e78453a470b5a6e000a985dd4a4e54e436cc36b0e97",
-                "sha256:240097ff019d7c70a4922b6869d8a86407758333f02203e0fc6ff79c5dcede76",
-                "sha256:4f4b913ca1a7319b33cfb1369e91e50354d6f07a135f3b901aca02aa95940bd2",
-                "sha256:6034f55dab5fea9e53f436aa68fa3ace2634918e8b5994d82f3621c04ff5ed2e",
-                "sha256:69f00dca373f240f842b2931fb2c7e14ddbacd1397d57157a9b005a6a9942648",
-                "sha256:73f099454b799e05e5ab51423c7bcf361c58d3206fa7b0d555426b1f4d9a3eaf",
-                "sha256:74809a57b329d6cc0fdccee6318f44b9b8649961fa73144a98735b0aaf029f1f",
-                "sha256:7739fc0fa8205b3ee8808aea45e968bc90082c10aef6ea95e855e10abf4a37b2",
-                "sha256:95f71d2af0ff4227885f7a6605c37fd53d3a106fcab511b8860ecca9fcf400ee",
-                "sha256:ad9c67312c84def58f3c04504727ca879cb0013b2517c85a9a253f0cb6380c0a",
-                "sha256:b8eac752c5e14d3eca0e6dd9199cd627518cb5ec06add0de9d32baeee6fe645d",
-                "sha256:cc8955cfbfc7a115fa81d85284ee61147059a753344bc51098f3ccd69b0d7e0c",
-                "sha256:d13155f591e6fcc1ec3b30685d50bf0711574e2c0dfffd7644babf8b5102ca1a"
-=======
                 "sha256:08682f6b72c722394747bddaf0aa62277e02557c0fd1c42cb853016a38f8dedf",
                 "sha256:0f5f5786c0e09baddcd8b4b45f20a7b5d61a7e7e99846e3c799b05c7c53fa696",
                 "sha256:129def1b7c1bf22faffd67b8f3724645203b79d8f4cc81f674654d9902cb4393",
@@ -691,7 +659,6 @@
                 "sha256:fd7f6999a8070df521b6384004ef42833b9bd62cfee11a09bda1079b4b704247",
                 "sha256:fdc842473cd33f45ff6bce46aea678a54e3d21f1b61a7750ce3c498eedfe25d6",
                 "sha256:fe69978f3f768926cfa37b867e3843918e012cf83f680806599ddce33c2c68b0"
->>>>>>> c2f66448
             ],
             "index": "pypi",
             "version": "==5.4.1"
@@ -1071,19 +1038,11 @@
         },
         "identify": {
             "hashes": [
-<<<<<<< HEAD
-                "sha256:943cd299ac7f5715fcb3f684e2fc1594c1e0f22a90d15398e5888143bd4144b5",
-                "sha256:cc86e6a9a390879dcc2976cef169dd9cc48843ed70b7380f321d1b118163c60e"
-            ],
-            "markers": "python_version >= '2.7' and python_version not in '3.0, 3.1, 3.2, 3.3'",
-            "version": "==1.5.10"
-=======
                 "sha256:43cb1965e84cdd247e875dec6d13332ef5be355ddc16776396d98089b9053d87",
                 "sha256:c7c0f590526008911ccc5ceee6ed7b085cbc92f7b6591d0ee5913a130ad64034"
             ],
             "markers": "python_full_version >= '3.6.1'",
             "version": "==2.2.2"
->>>>>>> c2f66448
         },
         "idna": {
             "hashes": [
@@ -1117,19 +1076,11 @@
         },
         "pre-commit": {
             "hashes": [
-<<<<<<< HEAD
-                "sha256:4aee0db4808fa48d2458cedd5b9a084ef24dda1a0fa504432a11977a4d1cfd0a",
-                "sha256:b2d106d51c6ba6217e859d81774aae33fd825fe7de0dcf0c46e2586333d7a92e"
-            ],
-            "index": "pypi",
-            "version": "==2.9.0"
-=======
                 "sha256:94c82f1bf5899d56edb1d926732f4e75a7df29a0c8c092559c77420c9d62428b",
                 "sha256:de55c5c72ce80d79106e48beb1b54104d16495ce7f95b0c7b13d4784193a00af"
             ],
             "index": "pypi",
             "version": "==2.11.1"
->>>>>>> c2f66448
         },
         "pycodestyle": {
             "hashes": [
@@ -1157,21 +1108,6 @@
         },
         "pyyaml": {
             "hashes": [
-<<<<<<< HEAD
-                "sha256:06a0d7ba600ce0b2d2fe2e78453a470b5a6e000a985dd4a4e54e436cc36b0e97",
-                "sha256:240097ff019d7c70a4922b6869d8a86407758333f02203e0fc6ff79c5dcede76",
-                "sha256:4f4b913ca1a7319b33cfb1369e91e50354d6f07a135f3b901aca02aa95940bd2",
-                "sha256:6034f55dab5fea9e53f436aa68fa3ace2634918e8b5994d82f3621c04ff5ed2e",
-                "sha256:69f00dca373f240f842b2931fb2c7e14ddbacd1397d57157a9b005a6a9942648",
-                "sha256:73f099454b799e05e5ab51423c7bcf361c58d3206fa7b0d555426b1f4d9a3eaf",
-                "sha256:74809a57b329d6cc0fdccee6318f44b9b8649961fa73144a98735b0aaf029f1f",
-                "sha256:7739fc0fa8205b3ee8808aea45e968bc90082c10aef6ea95e855e10abf4a37b2",
-                "sha256:95f71d2af0ff4227885f7a6605c37fd53d3a106fcab511b8860ecca9fcf400ee",
-                "sha256:ad9c67312c84def58f3c04504727ca879cb0013b2517c85a9a253f0cb6380c0a",
-                "sha256:b8eac752c5e14d3eca0e6dd9199cd627518cb5ec06add0de9d32baeee6fe645d",
-                "sha256:cc8955cfbfc7a115fa81d85284ee61147059a753344bc51098f3ccd69b0d7e0c",
-                "sha256:d13155f591e6fcc1ec3b30685d50bf0711574e2c0dfffd7644babf8b5102ca1a"
-=======
                 "sha256:08682f6b72c722394747bddaf0aa62277e02557c0fd1c42cb853016a38f8dedf",
                 "sha256:0f5f5786c0e09baddcd8b4b45f20a7b5d61a7e7e99846e3c799b05c7c53fa696",
                 "sha256:129def1b7c1bf22faffd67b8f3724645203b79d8f4cc81f674654d9902cb4393",
@@ -1201,7 +1137,6 @@
                 "sha256:fd7f6999a8070df521b6384004ef42833b9bd62cfee11a09bda1079b4b704247",
                 "sha256:fdc842473cd33f45ff6bce46aea678a54e3d21f1b61a7750ce3c498eedfe25d6",
                 "sha256:fe69978f3f768926cfa37b867e3843918e012cf83f680806599ddce33c2c68b0"
->>>>>>> c2f66448
             ],
             "index": "pypi",
             "version": "==5.4.1"
@@ -1247,19 +1182,11 @@
         },
         "virtualenv": {
             "hashes": [
-<<<<<<< HEAD
-                "sha256:07cff122e9d343140366055f31be4dcd61fd598c69d11cd33a9d9c8df4546dd7",
-                "sha256:e0aac7525e880a429764cefd3aaaff54afb5d9f25c82627563603f5d7de5a6e5"
-            ],
-            "markers": "python_version >= '2.7' and python_version not in '3.0, 3.1, 3.2, 3.3'",
-            "version": "==20.2.1"
-=======
                 "sha256:49ec4eb4c224c6f7dd81bb6d0a28a09ecae5894f4e593c89b0db0885f565a107",
                 "sha256:83f95875d382c7abafe06bd2a4cdd1b363e1bb77e02f155ebe8ac082a916b37c"
             ],
             "markers": "python_version >= '2.7' and python_version not in '3.0, 3.1, 3.2, 3.3'",
             "version": "==20.4.3"
->>>>>>> c2f66448
         }
     }
 }