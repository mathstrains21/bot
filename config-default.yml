bot:
    prefix:      "!"
    token:       !ENV "BOT_TOKEN"

    cooldowns:
        # Per channel, per tag.
        tags: 60

    clean:
        # Maximum number of messages to traverse for clean commands
        message_limit: 10000


style:
    colours:
        soft_red: 0xcd6d6d
        soft_green: 0x68c290
        soft_orange: 0xf9cb54

    emojis:
        defcon_disabled: "<:defcondisabled:470326273952972810>"
        defcon_enabled:  "<:defconenabled:470326274213150730>"
        defcon_updated:  "<:defconsettingsupdated:470326274082996224>"

        green_chevron: "<:greenchevron:418104310329769993>"
        red_chevron:   "<:redchevron:418112778184818698>"
        white_chevron: "<:whitechevron:418110396973711363>"
        bb_message:    "<:bbmessage:476273120999636992>"

        status_online:  "<:status_online:470326272351010816>"
        status_idle:    "<:status_idle:470326266625785866>"
        status_dnd:     "<:status_dnd:470326272082313216>"
        status_offline: "<:status_offline:470326266537705472>"

        bullet:     "\u2022"
        pencil:     "\u270F"
        new:        "\U0001F195"
        cross_mark: "\u274C"

    icons:
        crown_blurple: "https://cdn.discordapp.com/emojis/469964153289965568.png"
        crown_green:   "https://cdn.discordapp.com/emojis/469964154719961088.png"
        crown_red:     "https://cdn.discordapp.com/emojis/469964154879344640.png"

        defcon_denied:   "https://cdn.discordapp.com/emojis/472475292078964738.png"
        defcon_disabled: "https://cdn.discordapp.com/emojis/470326273952972810.png"
        defcon_enabled:  "https://cdn.discordapp.com/emojis/470326274213150730.png"
        defcon_updated:  "https://cdn.discordapp.com/emojis/472472638342561793.png"

        filtering: "https://cdn.discordapp.com/emojis/472472638594482195.png"

        guild_update: "https://cdn.discordapp.com/emojis/469954765141442561.png"

        hash_blurple: "https://cdn.discordapp.com/emojis/469950142942806017.png"
        hash_green:   "https://cdn.discordapp.com/emojis/469950144918585344.png"
        hash_red:     "https://cdn.discordapp.com/emojis/469950145413251072.png"

        message_bulk_delete: "https://cdn.discordapp.com/emojis/469952898994929668.png"
        message_delete:      "https://cdn.discordapp.com/emojis/472472641320648704.png"
        message_edit:        "https://cdn.discordapp.com/emojis/472472638976163870.png"

        sign_in:  "https://cdn.discordapp.com/emojis/469952898181234698.png"
        sign_out: "https://cdn.discordapp.com/emojis/469952898089091082.png"

        token_removed: "https://cdn.discordapp.com/emojis/470326273298792469.png"

        user_ban:    "https://cdn.discordapp.com/emojis/469952898026045441.png"
        user_unban:  "https://cdn.discordapp.com/emojis/469952898692808704.png"
        user_update: "https://cdn.discordapp.com/emojis/469952898684551168.png"

        user_mute:     "https://cdn.discordapp.com/emojis/472472640100106250.png"
        user_unmute:   "https://cdn.discordapp.com/emojis/472472639206719508.png"
        user_verified: "https://cdn.discordapp.com/emojis/470326274519334936.png"

        user_warn: "https://cdn.discordapp.com/emojis/470326274238447633.png"

        pencil: "https://cdn.discordapp.com/emojis/470326272401211415.png"

        remind_blurple: "https://cdn.discordapp.com/emojis/477907609215827968.png"
        remind_green:   "https://cdn.discordapp.com/emojis/477907607785570310.png"
        remind_red:     "https://cdn.discordapp.com/emojis/477907608057937930.png"

        questionmark: "https://cdn.discordapp.com/emojis/512367613339369475.png"

guild:
    id: 267624335836053506

    categories:
        python_help:                      356013061213126657

    channels:
        admins:            &ADMINS        365960823622991872
        announcements:                    354619224620138496
        big_brother_logs:  &BBLOGS        468507907357409333
        bot:                              267659945086812160
        checkpoint_test:                  422077681434099723
<<<<<<< HEAD
=======
        defcon:                           464469101889454091
>>>>>>> 65e141fe
        devlog:            &DEVLOG        409308876241108992
        devtest:           &DEVTEST       414574275865870337
        help_0:                           303906576991780866
        help_1:                           303906556754395136
        help_2:                           303906514266226689
        help_3:                           439702951246692352
        help_4:                           451312046647148554
        help_5:                           454941769734422538
        helpers:                          385474242440986624
        message_log:       &MESSAGE_LOG   467752170159079424
        mod_alerts:                       473092532147060736
        modlog:            &MODLOG        282638479504965634
        off_topic_0:                      291284109232308226
        off_topic_1:                      463035241142026251
        off_topic_2:                      463035268514185226
        python:                           267624335836053506
        reddit:                           458224812528238616
        staff_lounge:      &STAFF_LOUNGE  464905259261755392
        talent_pool:       &TALENT_POOL   534321732593647616
        userlog:                          528976905546760203
        verification:                     352442727016693763

    ignored: [*ADMINS, *MESSAGE_LOG, *MODLOG]

    roles:
        admin:             &ADMIN_ROLE      267628507062992896
        announcements:                      463658397560995840
        champion:                           430492892331769857
        contributor:                        295488872404484098
        developer:                          352427296948486144
        devops:            &DEVOPS_ROLE     409416496733880320
        jammer:                             423054537079783434
        moderator:         &MOD_ROLE        267629731250176001
        muted:             &MUTED_ROLE      277914926603829249
        owner:             &OWNER_ROLE      267627879762755584
        verified:                           352427296948486144
        helpers:                            267630620367257601
        rockstars:         &ROCKSTARS_ROLE  458226413825294336
        team_leader:                        501324292341104650


filter:

    # What do we filter?
    filter_zalgo:       false
    filter_invites:     true
    filter_domains:     true
    watch_rich_embeds:  true
    watch_words:        true
    watch_tokens:       true

    # Notify user on filter?
    # Notifications are not expected for "watchlist" type filters
    notify_user_zalgo:       false
    notify_user_invites:     true
    notify_user_domains:     false

    # Filter configuration
    ping_everyone: true  # Ping @everyone when we send a mod-alert?

    guild_invite_whitelist:
        - 280033776820813825  # Functional Programming
        - 267624335836053506  # Python Discord
        - 440186186024222721  # Python Discord: ModLog Emojis
        - 273944235143593984  # STEM
        - 348658686962696195  # RLBot
        - 531221516914917387  # Pallets
        - 249111029668249601  # Gentoo
        - 327254708534116352  # Adafruit
        - 544525886180032552  # kennethreitz.org

    domain_blacklist:
        - pornhub.com
        - liveleak.com

    word_watchlist:
        - goo+ks*
        - ky+s+
        - ki+ke+s*
        - beaner+s?
        - coo+ns*
        - nig+lets*
        - slant-eyes*
        - towe?l-?head+s*
        - chi*n+k+s*
        - spick*s*
        - kill* +(?:yo)?urself+
        - jew+s*
        - suicide
        - rape
        - (re+)tar+(d+|t+)(ed)?
        - ta+r+d+
        - cunts*
        - trann*y
        - shemale

    token_watchlist:
        - fa+g+s*
        - 卐
        - 卍
        - cuck(?!oo+)
        - nigg+(?:e*r+|a+h*?|u+h+)s?
        - fag+o+t+s*

    # Censor doesn't apply to these
    channel_whitelist:
        - *ADMINS
        - *MODLOG
        - *MESSAGE_LOG
        - *DEVLOG
        - *BBLOGS
        - *STAFF_LOUNGE
        - *DEVTEST
        - *TALENT_POOL

    role_whitelist:
        - *ADMIN_ROLE
        - *MOD_ROLE
        - *OWNER_ROLE
        - *DEVOPS_ROLE
        - *ROCKSTARS_ROLE


keys:
    deploy_bot:  !ENV "DEPLOY_BOT_KEY"
    deploy_site: !ENV "DEPLOY_SITE"
    site_api:    !ENV "BOT_API_KEY"


rabbitmq:
    host:          "pdrmq"
    password: !ENV ["RABBITMQ_DEFAULT_PASS", "guest"]
    port:          5672
    username: !ENV ["RABBITMQ_DEFAULT_USER", "guest"]


urls:
    # PyDis site vars
    site:        &DOMAIN       "pythondiscord.com"
    site_api:    &API    !JOIN ["api.", *DOMAIN]
    site_paste:  &PASTE  !JOIN ["paste.", *DOMAIN]
    site_schema: &SCHEMA       "https://"

    site_bigbrother_api:                !JOIN [*SCHEMA, *API, "/bot/bigbrother"]
    site_docs_api:                      !JOIN [*SCHEMA, *API, "/bot/docs"]
    site_superstarify_api:              !JOIN [*SCHEMA, *API, "/bot/superstarify"]
    site_infractions:                   !JOIN [*SCHEMA, *API, "/bot/infractions"]
    site_infractions_user:              !JOIN [*SCHEMA, *API, "/bot/infractions/user/{user_id}"]
    site_infractions_type:              !JOIN [*SCHEMA, *API, "/bot/infractions/type/{infraction_type}"]
    site_infractions_by_id:             !JOIN [*SCHEMA, *API, "/bot/infractions/id/{infraction_id}"]
    site_infractions_user_type_current: !JOIN [*SCHEMA, *API, "/bot/infractions/user/{user_id}/{infraction_type}/current"]
    site_infractions_user_type:         !JOIN [*SCHEMA, *API, "/bot/infractions/user/{user_id}/{infraction_type}"]
    site_logs_api:                      !JOIN [*SCHEMA, *API, "/bot/logs"]
    site_logs_view:                     !JOIN [*SCHEMA, *DOMAIN, "/bot/logs"]
    site_off_topic_names_api:           !JOIN [*SCHEMA, *API, "/bot/off-topic-names"]
    site_reminders_api:                 !JOIN [*SCHEMA, *API, "/bot/reminders"]
    site_reminders_user_api:            !JOIN [*SCHEMA, *API, "/bot/reminders/user"]
    site_settings_api:                  !JOIN [*SCHEMA, *API, "/bot/settings"]
    site_tags_api:                      !JOIN [*SCHEMA, *API, "/bot/tags"]
    site_user_api:                      !JOIN [*SCHEMA, *API, "/bot/users"]
    site_user_complete_api:             !JOIN [*SCHEMA, *API, "/bot/users/complete"]
    paste_service:                      !JOIN [*SCHEMA, *PASTE, "/{key}"]

    # Env vars
    deploy: !ENV "DEPLOY_URL"
    status: !ENV "STATUS_URL"

    # Discord API URLs
    discord_api:        &DISCORD_API "https://discordapp.com/api/v7/"
    discord_invite_api: !JOIN [*DISCORD_API, "invites"]

    # Misc URLs
    bot_avatar:      "https://raw.githubusercontent.com/discord-python/branding/master/logos/logo_circle/logo_circle.png"
    gitlab_bot_repo: "https://gitlab.com/python-discord/projects/bot"

anti_spam:
    # Clean messages that violate a rule.
    clean_offending: true
    ping_everyone: true

    punishment:
        role_id: *MUTED_ROLE
        remove_after: 600

    rules:
        attachments:
            interval: 10
            max: 3

        burst:
            interval: 10
            max: 7

        burst_shared:
            interval: 10
            max: 20

        chars:
            interval: 5
            max: 3_000

        duplicates:
            interval: 10
            max: 3

        discord_emojis:
            interval: 10
            max: 20

        links:
            interval: 10
            max: 10

        mentions:
            interval: 10
            max: 5

        newlines:
            interval: 10
            max: 100
            max_consecutive: 10

        role_mentions:
            interval: 10
            max: 3


reddit:
    request_delay: 60
    subreddits:
        - 'r/Python'


wolfram:
    # Max requests per day.
    user_limit_day: 10
    guild_limit_day: 67
    key: !ENV "WOLFRAM_API_KEY"


big_brother:
    log_delay: 15
    header_message_limit: 15


free:
    # Seconds to elapse for a channel
    # to be considered inactive.
    activity_timeout: 600
    cooldown_rate: 1
    cooldown_per: 60.0

redirect_output:
    delete_invocation: true
    delete_delay: 15

config:
    required_keys: ['bot.token']<|MERGE_RESOLUTION|>--- conflicted
+++ resolved
@@ -94,10 +94,7 @@
         big_brother_logs:  &BBLOGS        468507907357409333
         bot:                              267659945086812160
         checkpoint_test:                  422077681434099723
-<<<<<<< HEAD
-=======
         defcon:                           464469101889454091
->>>>>>> 65e141fe
         devlog:            &DEVLOG        409308876241108992
         devtest:           &DEVTEST       414574275865870337
         help_0:                           303906576991780866
