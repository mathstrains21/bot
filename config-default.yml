bot:
    prefix:      "!"
    token:       !ENV "BOT_TOKEN"
    sentry_dsn:  !ENV "BOT_SENTRY_DSN"

    redis:
        host:  "redis"
        port:  6379
        password: !ENV "REDIS_PASSWORD"
        use_fakeredis: false

    stats:
        statsd_host: "graphite"
        presence_update_timeout: 300

    cooldowns:
        # Per channel, per tag.
        tags: 60

    clean:
        # Maximum number of messages to traverse for clean commands
        message_limit: 10000


style:
    colours:
        soft_red: 0xcd6d6d
        soft_green: 0x68c290
        soft_orange: 0xf9cb54

    emojis:
        defcon_disabled: "<:defcondisabled:470326273952972810>"
        defcon_enabled:  "<:defconenabled:470326274213150730>"
        defcon_updated:  "<:defconsettingsupdated:470326274082996224>"

        status_online:  "<:status_online:470326272351010816>"
        status_idle:    "<:status_idle:470326266625785866>"
        status_dnd:     "<:status_dnd:470326272082313216>"
        status_offline: "<:status_offline:470326266537705472>"

        incident_actioned:      "<:incident_actioned:719645530128646266>"
        incident_unactioned:    "<:incident_unactioned:719645583245180960>"
        incident_investigating: "<:incident_investigating:719645658671480924>"

        failmail: "<:failmail:633660039931887616>"
        trashcan: "<:trashcan:637136429717389331>"

        bullet:     "\u2022"
        pencil:     "\u270F"
        new:        "\U0001F195"
        cross_mark: "\u274C"
        check_mark: "\u2705"

        ducky_yellow:   &DUCKY_YELLOW   574951975574175744
        ducky_blurple:  &DUCKY_BLURPLE  574951975310065675
        ducky_regal:    &DUCKY_REGAL    637883439185395712
        ducky_camo:     &DUCKY_CAMO     637914731566596096
        ducky_ninja:    &DUCKY_NINJA    637923502535606293
        ducky_devil:    &DUCKY_DEVIL    637925314982576139
        ducky_tube:     &DUCKY_TUBE     637881368008851456
        ducky_hunt:     &DUCKY_HUNT     639355090909528084
        ducky_wizard:   &DUCKY_WIZARD   639355996954689536
        ducky_party:    &DUCKY_PARTY    639468753440210977
        ducky_angel:    &DUCKY_ANGEL    640121935610511361
        ducky_maul:     &DUCKY_MAUL     640137724958867467
        ducky_santa:    &DUCKY_SANTA    655360331002019870

        upvotes:        "<:upvotes:638729835245731840>"
        comments:       "<:comments:638729835073765387>"
        user:           "<:user:638729835442602003>"

    icons:
        crown_blurple: "https://cdn.discordapp.com/emojis/469964153289965568.png"
        crown_green:   "https://cdn.discordapp.com/emojis/469964154719961088.png"
        crown_red:     "https://cdn.discordapp.com/emojis/469964154879344640.png"

        defcon_denied:   "https://cdn.discordapp.com/emojis/472475292078964738.png"
        defcon_disabled: "https://cdn.discordapp.com/emojis/470326273952972810.png"
        defcon_enabled:  "https://cdn.discordapp.com/emojis/470326274213150730.png"
        defcon_updated:  "https://cdn.discordapp.com/emojis/472472638342561793.png"

        filtering: "https://cdn.discordapp.com/emojis/472472638594482195.png"

        guild_update: "https://cdn.discordapp.com/emojis/469954765141442561.png"

        hash_blurple: "https://cdn.discordapp.com/emojis/469950142942806017.png"
        hash_green:   "https://cdn.discordapp.com/emojis/469950144918585344.png"
        hash_red:     "https://cdn.discordapp.com/emojis/469950145413251072.png"

        message_bulk_delete: "https://cdn.discordapp.com/emojis/469952898994929668.png"
        message_delete:      "https://cdn.discordapp.com/emojis/472472641320648704.png"
        message_edit:        "https://cdn.discordapp.com/emojis/472472638976163870.png"

        sign_in:  "https://cdn.discordapp.com/emojis/469952898181234698.png"
        sign_out: "https://cdn.discordapp.com/emojis/469952898089091082.png"

        token_removed: "https://cdn.discordapp.com/emojis/470326273298792469.png"

        user_ban:    "https://cdn.discordapp.com/emojis/469952898026045441.png"
        user_unban:  "https://cdn.discordapp.com/emojis/469952898692808704.png"
        user_update: "https://cdn.discordapp.com/emojis/469952898684551168.png"

        user_mute:     "https://cdn.discordapp.com/emojis/472472640100106250.png"
        user_unmute:   "https://cdn.discordapp.com/emojis/472472639206719508.png"
        user_verified: "https://cdn.discordapp.com/emojis/470326274519334936.png"

        user_warn: "https://cdn.discordapp.com/emojis/470326274238447633.png"

        pencil: "https://cdn.discordapp.com/emojis/470326272401211415.png"

        remind_blurple: "https://cdn.discordapp.com/emojis/477907609215827968.png"
        remind_green:   "https://cdn.discordapp.com/emojis/477907607785570310.png"
        remind_red:     "https://cdn.discordapp.com/emojis/477907608057937930.png"

        questionmark: "https://cdn.discordapp.com/emojis/512367613339369475.png"

        superstarify: "https://cdn.discordapp.com/emojis/636288153044516874.png"
        unsuperstarify: "https://cdn.discordapp.com/emojis/636288201258172446.png"

        voice_state_blue: "https://cdn.discordapp.com/emojis/656899769662439456.png"
        voice_state_green: "https://cdn.discordapp.com/emojis/656899770094452754.png"
        voice_state_red: "https://cdn.discordapp.com/emojis/656899769905709076.png"

guild:
    id: 267624335836053506

    categories:
        help_available:                     691405807388196926
        help_in_use:                        696958401460043776
        help_dormant:                       691405908919451718
        modmail:                            714494672835444826

    channels:
        announcements:                              354619224620138496
        user_event_announcements:   &USER_EVENT_A   592000283102674944
        python_news:                &PYNEWS_CHANNEL 704372456592506880

        # Development
        dev_contrib:        &DEV_CONTRIB    635950537262759947
        dev_core:           &DEV_CORE       411200599653351425
        dev_log:            &DEV_LOG        622895325144940554

        # Discussion
        meta:               429409067623251969
        python_discussion:  267624335836053506

        # Python Help: Available
        how_to_get_help:    704250143020417084
        cooldown:           720603994149486673

        # Logs
        attachment_log:     &ATTACH_LOG     649243850006855680
        message_log:        &MESSAGE_LOG    467752170159079424
        mod_log:            &MOD_LOG        282638479504965634
        user_log:                           528976905546760203
        voice_log:                          640292421988646961
        dm_log:                             653713721625018428

        # Off-topic
        off_topic_0:    291284109232308226
        off_topic_1:    463035241142026251
        off_topic_2:    463035268514185226

        # Special
        bot_commands:       &BOT_CMD        267659945086812160
        esoteric:                           470884583684964352
        reddit:                             458224812528238616
        verification:                       352442727016693763

        # Staff
        admins:             &ADMINS         365960823622991872
        admin_spam:         &ADMIN_SPAM     563594791770914816
        defcon:             &DEFCON         464469101889454091
        helpers:            &HELPERS        385474242440986624
        incidents:                          714214212200562749
        incidents_archive:                  720668923636351037
        mods:               &MODS           305126844661760000
        mod_alerts:         &MOD_ALERTS     473092532147060736
        mod_spam:           &MOD_SPAM       620607373828030464
        organisation:       &ORGANISATION   551789653284356126
        staff_lounge:       &STAFF_LOUNGE   464905259261755392

        # Voice
        admins_voice:       &ADMINS_VOICE   500734494840717332
        staff_voice:        &STAFF_VOICE    412375055910043655

        # Watch
        big_brother_logs:   &BB_LOGS        468507907357409333
        talent_pool:        &TALENT_POOL    534321732593647616

    staff_channels:
        - *ADMINS
        - *ADMIN_SPAM
        - *DEFCON
        - *HELPERS
        - *MODS
        - *MOD_SPAM
        - *ORGANISATION

    moderation_channels:
        - *ADMINS
        - *ADMIN_SPAM
        - *MOD_ALERTS
        - *MODS
        - *MOD_SPAM

    # Modlog cog ignores events which occur in these channels
    modlog_blacklist:
        - *ADMINS
        - *ADMINS_VOICE
        - *ATTACH_LOG
        - *MESSAGE_LOG
        - *MOD_LOG
        - *STAFF_VOICE

    reminder_whitelist:
        - *BOT_CMD
        - *DEV_CONTRIB

    roles:
        announcements:                          463658397560995840
        contributors:                           295488872404484098
        help_cooldown:                          699189276025421825
        muted:              &MUTED_ROLE         277914926603829249
        partners:                               323426753857191936
        python_community:   &PY_COMMUNITY_ROLE  458226413825294336

        # This is the Developers role on PyDis, here named verified for readability reasons
        verified:                               352427296948486144

        # Staff
        admins:             &ADMINS_ROLE    267628507062992896
        core_developers:                    587606783669829632
        helpers:            &HELPERS_ROLE   267630620367257601
        moderators:         &MODS_ROLE      267629731250176001
        owners:             &OWNERS_ROLE    267627879762755584

        # Code Jam
        jammers:        591786436651646989
        team_leaders:   501324292341104650

    moderation_roles:
        - *OWNERS_ROLE
        - *ADMINS_ROLE
        - *MODS_ROLE

    staff_roles:
        - *OWNERS_ROLE
        - *ADMINS_ROLE
        - *MODS_ROLE
        - *HELPERS_ROLE

    webhooks:
<<<<<<< HEAD
        big_brother:                        569133704568373283
        dev_log:                            680501655111729222
        duck_pond:                          637821475327311927
        incidents_archive:                  720671599790915702
        python_news:        &PYNEWS_WEBHOOK 704381182279942324
        reddit:                             635408384794951680
        talent_pool:                        569145364800602132
=======
        talent_pool:                    569145364800602132
        big_brother:                    569133704568373283
        reddit:                         635408384794951680
        duck_pond:                      637821475327311927
        dev_log:                        680501655111729222
        python_news:    &PYNEWS_WEBHOOK 704381182279942324
        dm_log:                         654567640664244225
>>>>>>> 26317fcc

filter:
    # What do we filter?
    filter_zalgo:       false
    filter_invites:     true
    filter_domains:     true
    watch_regex:        true
    watch_rich_embeds:  true

    # Notify user on filter?
    # Notifications are not expected for "watchlist" type filters
    notify_user_zalgo:       false
    notify_user_invites:     true
    notify_user_domains:     false

    # Filter configuration
    ping_everyone:             true
    offensive_msg_delete_days: 7     # How many days before deleting an offensive message?

    guild_invite_whitelist:
        - 280033776820813825  # Functional Programming
        - 267624335836053506  # Python Discord
        - 440186186024222721  # Python Discord: Emojis 1
        - 578587418123304970  # Python Discord: Emojis 2
        - 273944235143593984  # STEM
        - 348658686962696195  # RLBot
        - 531221516914917387  # Pallets
        - 249111029668249601  # Gentoo
        - 327254708534116352  # Adafruit
        - 544525886180032552  # kennethreitz.org
        - 590806733924859943  # Discord Hack Week
        - 423249981340778496  # Kivy
        - 197038439483310086  # Discord Testers
        - 286633898581164032  # Ren'Py
        - 349505959032389632  # PyGame
        - 438622377094414346  # Pyglet
        - 524691714909274162  # Panda3D
        - 336642139381301249  # discord.py
        - 405403391410438165  # Sentdex
        - 172018499005317120  # The Coding Den
        - 666560367173828639  # PyWeek
        - 702724176489873509  # Microsoft Python
        - 150662382874525696  # Microsoft Community
        - 81384788765712384   # Discord API
        - 613425648685547541  # Discord Developers
        - 185590609631903755  # Blender Hub
        - 420324994703163402  # /r/FlutterDev
        - 488751051629920277  # Python Atlanta
        - 143867839282020352  # C#
        - 159039020565790721  # Django
        - 238666723824238602  # Programming Discussions
        - 433980600391696384  # JetBrains Community
        - 204621105720328193  # Raspberry Pi
        - 244230771232079873  # Programmers Hangout
        - 239433591950540801  # SpeakJS
        - 174075418410876928  # DevCord
        - 489222168727519232  # Unity
        - 494558898880118785  # Programmer Humor

    domain_blacklist:
        - pornhub.com
        - liveleak.com
        - grabify.link
        - bmwforum.co
        - leancoding.co
        - spottyfly.com
        - stopify.co
        - yoütu.be
        - discörd.com
        - minecräft.com
        - freegiftcards.co
        - disçordapp.com
        - fortnight.space
        - fortnitechat.site
        - joinmy.site
        - curiouscat.club
        - catsnthings.fun
        - yourtube.site
        - youtubeshort.watch
        - catsnthing.com
        - youtubeshort.pro
        - canadianlumberjacks.online
        - poweredbydialup.club
        - poweredbydialup.online
        - poweredbysecurity.org
        - poweredbysecurity.online
        - ssteam.site
        - steamwalletgift.com
        - discord.gift
        - lmgtfy.com

    word_watchlist:
        - goo+ks*
        - ky+s+
        - ki+ke+s*
        - beaner+s?
        - coo+ns*
        - nig+lets*
        - slant-eyes*
        - towe?l-?head+s*
        - chi*n+k+s*
        - spick*s*
        - kill* +(?:yo)?urself+
        - jew+s*
        - suicide
        - rape
        - (re+)tar+(d+|t+)(ed)?
        - ta+r+d+
        - cunts*
        - trann*y
        - shemale

    token_watchlist:
        - fa+g+s*
        - 卐
        - 卍
        - cuck(?!oo+)
        - nigg+(?:e*r+|a+h*?|u+h+)s?
        - fag+o+t+s*

    # Censor doesn't apply to these
    channel_whitelist:
        - *ADMINS
        - *MOD_LOG
        - *MESSAGE_LOG
        - *DEV_LOG
        - *BB_LOGS
        - *STAFF_LOUNGE
        - *TALENT_POOL
        - *USER_EVENT_A

    role_whitelist:
        - *ADMINS_ROLE
        - *MODS_ROLE
        - *OWNERS_ROLE
        - *HELPERS_ROLE
        - *PY_COMMUNITY_ROLE


keys:
    site_api:    !ENV "BOT_API_KEY"


urls:
    # PyDis site vars
    site:        &DOMAIN       "pythondiscord.com"
    site_api:    &API    !JOIN ["api.", *DOMAIN]
    site_paste:  &PASTE  !JOIN ["paste.", *DOMAIN]
    site_staff:  &STAFF  !JOIN ["staff.", *DOMAIN]
    site_schema: &SCHEMA       "https://"

    site_bigbrother_api:                !JOIN [*SCHEMA, *API, "/bot/bigbrother"]
    site_docs_api:                      !JOIN [*SCHEMA, *API, "/bot/docs"]
    site_superstarify_api:              !JOIN [*SCHEMA, *API, "/bot/superstarify"]
    site_infractions:                   !JOIN [*SCHEMA, *API, "/bot/infractions"]
    site_infractions_user:              !JOIN [*SCHEMA, *API, "/bot/infractions/user/{user_id}"]
    site_infractions_type:              !JOIN [*SCHEMA, *API, "/bot/infractions/type/{infraction_type}"]
    site_infractions_by_id:             !JOIN [*SCHEMA, *API, "/bot/infractions/id/{infraction_id}"]
    site_infractions_user_type_current: !JOIN [*SCHEMA, *API, "/bot/infractions/user/{user_id}/{infraction_type}/current"]
    site_infractions_user_type:         !JOIN [*SCHEMA, *API, "/bot/infractions/user/{user_id}/{infraction_type}"]
    site_logs_api:                      !JOIN [*SCHEMA, *API, "/bot/logs"]
    site_logs_view:                     !JOIN [*SCHEMA, *STAFF, "/bot/logs"]
    site_off_topic_names_api:           !JOIN [*SCHEMA, *API, "/bot/off-topic-names"]
    site_reminders_api:                 !JOIN [*SCHEMA, *API, "/bot/reminders"]
    site_reminders_user_api:            !JOIN [*SCHEMA, *API, "/bot/reminders/user"]
    site_settings_api:                  !JOIN [*SCHEMA, *API, "/bot/settings"]
    site_tags_api:                      !JOIN [*SCHEMA, *API, "/bot/tags"]
    site_user_api:                      !JOIN [*SCHEMA, *API, "/bot/users"]
    site_user_complete_api:             !JOIN [*SCHEMA, *API, "/bot/users/complete"]
    paste_service:                      !JOIN [*SCHEMA, *PASTE, "/{key}"]

    # Snekbox
    snekbox_eval_api: "http://snekbox:8060/eval"

    # Discord API URLs
    discord_api:        &DISCORD_API "https://discordapp.com/api/v7/"
    discord_invite_api: !JOIN [*DISCORD_API, "invites"]

    # Misc URLs
    bot_avatar:      "https://raw.githubusercontent.com/discord-python/branding/master/logos/logo_circle/logo_circle.png"
    github_bot_repo: "https://github.com/python-discord/bot"

anti_spam:
    # Clean messages that violate a rule.
    clean_offending: true
    ping_everyone: true

    punishment:
        role_id: *MUTED_ROLE
        remove_after: 600

    rules:
        attachments:
            interval: 10
            max: 9

        burst:
            interval: 10
            max: 7

        burst_shared:
            interval: 10
            max: 20

        chars:
            interval: 5
            max: 3_000

        duplicates:
            interval: 10
            max: 3

        discord_emojis:
            interval: 10
            max: 20

        links:
            interval: 10
            max: 10

        mentions:
            interval: 10
            max: 5

        newlines:
            interval: 10
            max: 100
            max_consecutive: 10

        role_mentions:
            interval: 10
            max: 3


anti_malware:
    whitelist:
        - '.3gp'
        - '.3g2'
        - '.avi'
        - '.bmp'
        - '.gif'
        - '.h264'
        - '.jpg'
        - '.jpeg'
        - '.m4v'
        - '.mkv'
        - '.mov'
        - '.mp4'
        - '.mpeg'
        - '.mpg'
        - '.png'
        - '.tiff'
        - '.wmv'
        - '.svg'
        - '.psd'  # Photoshop
        - '.ai'   # Illustrator
        - '.aep'  # After Effects
        - '.xcf'  # GIMP
        - '.mp3'
        - '.wav'
        - '.ogg'


reddit:
    subreddits:
        - 'r/Python'
    client_id: !ENV "REDDIT_CLIENT_ID"
    secret:    !ENV "REDDIT_SECRET"


wolfram:
    # Max requests per day.
    user_limit_day: 10
    guild_limit_day: 67
    key: !ENV "WOLFRAM_API_KEY"


big_brother:
    log_delay: 15
    header_message_limit: 15


free:
    # Seconds to elapse for a channel
    # to be considered inactive.
    activity_timeout: 600
    cooldown_rate: 1
    cooldown_per: 60.0


help_channels:
    enable: true

    # Minimum interval before allowing a certain user to claim a new help channel
    claim_minutes: 15

    # Roles which are allowed to use the command which makes channels dormant
    cmd_whitelist:
        - *HELPERS_ROLE

    # Allowed duration of inactivity before making a channel dormant
    idle_minutes: 30

    # Allowed duration of inactivity when question message deleted
    # and no one other sent before message making channel dormant.
    deleted_idle_minutes: 5

    # Maximum number of channels to put in the available category
    max_available: 2

    # Maximum number of channels across all 3 categories
    # Note Discord has a hard limit of 50 channels per category, so this shouldn't be > 50
    max_total_channels: 32

    # Prefix for help channel names
    name_prefix: 'help-'

    # Notify if more available channels are needed but there are no more dormant ones
    notify: true

    # Channel in which to send notifications
    notify_channel: *HELPERS

    # Minimum interval between helper notifications
    notify_minutes: 15

    # Mention these roles in notifications
    notify_roles:
        - *HELPERS_ROLE

redirect_output:
    delete_invocation: true
    delete_delay: 15

sync:
    confirm_timeout: 300
    max_diff: 10

duck_pond:
    threshold: 5
    custom_emojis:
        - *DUCKY_YELLOW
        - *DUCKY_BLURPLE
        - *DUCKY_CAMO
        - *DUCKY_DEVIL
        - *DUCKY_NINJA
        - *DUCKY_REGAL
        - *DUCKY_TUBE
        - *DUCKY_HUNT
        - *DUCKY_WIZARD
        - *DUCKY_PARTY
        - *DUCKY_ANGEL
        - *DUCKY_MAUL
        - *DUCKY_SANTA

python_news:
    mail_lists:
        - 'python-ideas'
        - 'python-announce-list'
        - 'pypi-announce'
    channel: *PYNEWS_CHANNEL
    webhook: *PYNEWS_WEBHOOK

config:
    required_keys: ['bot.token']<|MERGE_RESOLUTION|>--- conflicted
+++ resolved
@@ -251,23 +251,14 @@
         - *HELPERS_ROLE
 
     webhooks:
-<<<<<<< HEAD
         big_brother:                        569133704568373283
         dev_log:                            680501655111729222
+        dm_log:                             654567640664244225
         duck_pond:                          637821475327311927
         incidents_archive:                  720671599790915702
         python_news:        &PYNEWS_WEBHOOK 704381182279942324
         reddit:                             635408384794951680
         talent_pool:                        569145364800602132
-=======
-        talent_pool:                    569145364800602132
-        big_brother:                    569133704568373283
-        reddit:                         635408384794951680
-        duck_pond:                      637821475327311927
-        dev_log:                        680501655111729222
-        python_news:    &PYNEWS_WEBHOOK 704381182279942324
-        dm_log:                         654567640664244225
->>>>>>> 26317fcc
 
 filter:
     # What do we filter?
