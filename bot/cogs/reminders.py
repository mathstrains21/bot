--- conflicted
+++ resolved
@@ -15,12 +15,8 @@
 from bot.constants import Guild, Icons, MODERATION_ROLES, POSITIVE_REPLIES, Roles, STAFF_ROLES
 from bot.converters import Duration
 from bot.pagination import LinePaginator
-<<<<<<< HEAD
-from bot.utils.checks import without_role_check
+from bot.utils.checks import with_role_check, without_role_check
 from bot.utils.lock import lock_arg
-=======
-from bot.utils.checks import with_role_check, without_role_check
->>>>>>> a3de2cd9
 from bot.utils.messages import send_denial
 from bot.utils.scheduling import Scheduler
 from bot.utils.time import humanize_delta
@@ -404,15 +400,12 @@
     @lock_arg(NAMESPACE, "id_", raise_error=True)
     async def delete_reminder(self, ctx: Context, id_: int) -> None:
         """Delete one of your active reminders."""
-<<<<<<< HEAD
+        if not await self._can_modify(ctx, id_):
+            return
+
         await self.bot.api_client.delete(f"bot/reminders/{id_}")
         self.scheduler.cancel(id_)
 
-=======
-        if not await self._can_modify(ctx, id_):
-            return
-        await self._delete_reminder(id_)
->>>>>>> a3de2cd9
         await self._send_confirmation(
             ctx,
             on_success="That reminder has been deleted successfully!",
