import logging

from discord import Member, PermissionOverwrite, utils
from discord.ext import commands
from more_itertools import unique_everseen

from bot.constants import Roles
from bot.decorators import with_role

log = logging.getLogger(__name__)


<<<<<<< HEAD
class CodeJams:
    """Manages the code-jam related parts of our server."""
=======
class CodeJams(commands.Cog):
    """
    Manages the code-jam related parts of our server
    """
>>>>>>> 83127be0

    def __init__(self, bot: commands.Bot):
        self.bot = bot

    @commands.command()
    @with_role(Roles.admin)
    async def createteam(
        self, ctx: commands.Context,
        team_name: str, members: commands.Greedy[Member]
    ) -> None:
        """
        Create team channels (voice and text) in the Code Jams category, assign roles, and add overwrites for the team.

        The first user passed will always be the team leader.
        """
<<<<<<< HEAD
=======
        # Ignore duplicate members
        members = list(unique_everseen(members))

>>>>>>> 83127be0
        # We had a little issue during Code Jam 4 here, the greedy converter did it's job
        # and ignored anything which wasn't a valid argument which left us with teams of
        # two members or at some times even 1 member. This fixes that by checking that there
        # are always 3 members in the members list.
        if len(members) < 3:
            await ctx.send(
                ":no_entry_sign: One of your arguments was invalid\n"
                f"There must be a minimum of 3 valid members in your team. Found: {len(members)}"
                " members"
            )
            return

        code_jam_category = utils.get(ctx.guild.categories, name="Code Jam")

        if code_jam_category is None:
            log.info("Code Jam category not found, creating it.")

            category_overwrites = {
                ctx.guild.default_role: PermissionOverwrite(read_messages=False),
                ctx.guild.me: PermissionOverwrite(read_messages=True)
            }

            code_jam_category = await ctx.guild.create_category_channel(
                "Code Jam",
                overwrites=category_overwrites,
                reason="It's code jam time!"
            )

        # First member is always the team leader
        team_channel_overwrites = {
            members[0]: PermissionOverwrite(
                manage_messages=True,
                read_messages=True,
                manage_webhooks=True,
                connect=True
            ),
            ctx.guild.default_role: PermissionOverwrite(read_messages=False, connect=False),
            ctx.guild.get_role(Roles.verified): PermissionOverwrite(
                read_messages=False,
                connect=False
            )
        }

        # Rest of members should just have read_messages
        for member in members[1:]:
            team_channel_overwrites[member] = PermissionOverwrite(
                read_messages=True,
                connect=True
            )

        # Create a text channel for the team
        team_channel = await ctx.guild.create_text_channel(
            team_name,
            overwrites=team_channel_overwrites,
            category=code_jam_category
        )

        # Create a voice channel for the team
        team_voice_name = " ".join(team_name.split("-")).title()

        await ctx.guild.create_voice_channel(
            team_voice_name,
            overwrites=team_channel_overwrites,
            category=code_jam_category
        )

        # Assign team leader role
        await members[0].add_roles(ctx.guild.get_role(Roles.team_leader))

        # Assign rest of roles
        jammer_role = ctx.guild.get_role(Roles.jammer)
        for member in members:
            await member.add_roles(jammer_role)

        await ctx.send(
            f":ok_hand: Team created: {team_channel.mention}\n"
            f"**Team Leader:** {members[0].mention}\n"
            f"**Team Members:** {' '.join(member.mention for member in members[1:])}"
        )


def setup(bot: commands.Bot) -> None:
    """Code Jams cog load."""
    bot.add_cog(CodeJams(bot))
    log.info("Cog loaded: CodeJams")<|MERGE_RESOLUTION|>--- conflicted
+++ resolved
@@ -10,36 +10,23 @@
 log = logging.getLogger(__name__)
 
 
-<<<<<<< HEAD
-class CodeJams:
+class CodeJams(commands.Cog):
     """Manages the code-jam related parts of our server."""
-=======
-class CodeJams(commands.Cog):
-    """
-    Manages the code-jam related parts of our server
-    """
->>>>>>> 83127be0
 
     def __init__(self, bot: commands.Bot):
         self.bot = bot
 
     @commands.command()
     @with_role(Roles.admin)
-    async def createteam(
-        self, ctx: commands.Context,
-        team_name: str, members: commands.Greedy[Member]
-    ) -> None:
+    async def createteam(self, ctx: commands.Context, team_name: str, members: commands.Greedy[Member]) -> None:
         """
         Create team channels (voice and text) in the Code Jams category, assign roles, and add overwrites for the team.
 
         The first user passed will always be the team leader.
         """
-<<<<<<< HEAD
-=======
         # Ignore duplicate members
         members = list(unique_everseen(members))
 
->>>>>>> 83127be0
         # We had a little issue during Code Jam 4 here, the greedy converter did it's job
         # and ignored anything which wasn't a valid argument which left us with teams of
         # two members or at some times even 1 member. This fixes that by checking that there
