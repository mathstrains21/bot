<<<<<<< HEAD
import logging
from contextlib import suppress
=======
>>>>>>> 510f733f
from typing import Optional

from discord import Embed, Forbidden, TextChannel, Thread
from discord.ext.commands import Cog, Context, command, group, has_any_role

from bot.bot import Bot
from bot.constants import Guild, MODERATION_ROLES, URLs
from bot.log import get_logger

log = get_logger(__name__)


class BotCog(Cog, name="Bot"):
    """Bot information commands."""

    def __init__(self, bot: Bot):
        self.bot = bot

    @Cog.listener()
    async def on_thread_join(self, thread: Thread) -> None:
        """
        Try to join newly created threads.

        Despite the event name being misleading, this is dispatched when new threads are created.
        """
        if thread.me:
            # We have already joined this thread
            return

        with suppress(Forbidden):
            await thread.join()

    @group(invoke_without_command=True, name="bot", hidden=True)
    async def botinfo_group(self, ctx: Context) -> None:
        """Bot informational commands."""
        await ctx.send_help(ctx.command)

    @botinfo_group.command(name='about', aliases=('info',), hidden=True)
    async def about_command(self, ctx: Context) -> None:
        """Get information about the bot."""
        embed = Embed(
            description="A utility bot designed just for the Python server! Try `!help` for more info.",
            url="https://github.com/python-discord/bot"
        )

        embed.add_field(name="Total Users", value=str(len(self.bot.get_guild(Guild.id).members)))
        embed.set_author(
            name="Python Bot",
            url="https://github.com/python-discord/bot",
            icon_url=URLs.bot_avatar
        )

        await ctx.send(embed=embed)

    @command(name='echo', aliases=('print',))
    @has_any_role(*MODERATION_ROLES)
    async def echo_command(self, ctx: Context, channel: Optional[TextChannel], *, text: str) -> None:
        """Repeat the given message in either a specified channel or the current channel."""
        if channel is None:
            await ctx.send(text)
        elif not channel.permissions_for(ctx.author).send_messages:
            await ctx.send("You don't have permission to speak in that channel.")
        else:
            await channel.send(text)

    @command(name='embed')
    @has_any_role(*MODERATION_ROLES)
    async def embed_command(self, ctx: Context, channel: Optional[TextChannel], *, text: str) -> None:
        """Send the input within an embed to either a specified channel or the current channel."""
        embed = Embed(description=text)

        if channel is None:
            await ctx.send(embed=embed)
        else:
            await channel.send(embed=embed)


def setup(bot: Bot) -> None:
    """Load the Bot cog."""
    bot.add_cog(BotCog(bot))<|MERGE_RESOLUTION|>--- conflicted
+++ resolved
@@ -1,8 +1,4 @@
-<<<<<<< HEAD
-import logging
 from contextlib import suppress
-=======
->>>>>>> 510f733f
 from typing import Optional
 
 from discord import Embed, Forbidden, TextChannel, Thread
