import colorsys
import logging
import pprint
import textwrap
from collections import Counter, defaultdict
from typing import Any, DefaultDict, Dict, Mapping, Optional, Tuple, Union

from discord import ChannelType, Colour, Embed, Guild, Member, Message, Role, Status, utils
from discord.abc import GuildChannel
from discord.ext.commands import BucketType, Cog, Context, Paginator, command, group, has_any_role

from bot import constants
from bot.bot import Bot
from bot.decorators import in_whitelist
from bot.pagination import LinePaginator
from bot.utils.channel import is_mod_channel
from bot.utils.checks import cooldown_with_role_bypass, has_no_roles_check, in_whitelist_check
from bot.utils.time import time_since

log = logging.getLogger(__name__)


STATUS_EMOTES = {
    Status.online: constants.Emojis.status_online,
    Status.idle: constants.Emojis.status_idle,
    Status.dnd: constants.Emojis.status_dnd,
    Status.offline: constants.Emojis.status_offline,
}


class Information(Cog):
    """A cog with commands for generating embeds with server info, such as server stats and user info."""

    def __init__(self, bot: Bot):
        self.bot = bot

    @staticmethod
    def is_staff_channel(guild: Guild, channel: GuildChannel) -> bool:
        """Determines if a given channel is staff-only."""
        if channel.type is ChannelType.category:
            return False

        # Channel is staff-only if staff have explicit read allow perms
        # and @everyone has explicit read deny perms
        return any(
            channel.overwrites_for(guild.get_role(staff_role)).read_messages is True
            and channel.overwrites_for(guild.default_role).read_messages is False
            for staff_role in constants.STAFF_ROLES
        )

    @staticmethod
    def get_channel_type_counts(guild: Guild) -> DefaultDict[str, int]:
        """Return the total amounts of the various types of channels in `guild`."""
        channel_counter = defaultdict(int)

        for channel in guild.channels:
            if Information.is_staff_channel(guild, channel):
                channel_counter["staff"] += 1
            else:
                channel_counter[str(channel.type)] += 1

        return channel_counter

    @staticmethod
    def get_member_counts(guild: Guild) -> Dict[str, int]:
        """Return the total number of members for certain roles in `guild`."""
        roles = (
            guild.get_role(role_id) for role_id in (
                constants.Roles.helpers, constants.Roles.moderators, constants.Roles.admins,
                constants.Roles.owners, constants.Roles.contributors,
            )
        )
        return {role.name: len(role.members) for role in roles}

    def get_extended_server_info(self, guild: Guild) -> str:
        """Return additional server info only visible in moderation channels."""
        unverified_count = guild.member_count - len(guild.get_role(constants.Roles.verified).members)
        talentpool_count = len(self.bot.get_cog("Talentpool").watched_users)
        bb_count = len(self.bot.get_cog("Big Brother").watched_users)

        defcon_cog = self.bot.get_cog("Defcon")
        defcon_status = "Enabled" if defcon_cog.enabled else "Disabled"
        defcon_days = defcon_cog.days.days if defcon_cog.enabled else "-"
        python_general = self.bot.get_channel(constants.Channels.python_discussion)

        return textwrap.dedent(f"""
            Unverified: {unverified_count:,}
            Nominated: {talentpool_count}
            BB-watched: {bb_count}

            Defcon status: {defcon_status}
            Defcon days: {defcon_days}
            {python_general.mention} cooldown: {python_general.slowmode_delay}s
        """)

    @has_any_role(*constants.STAFF_ROLES)
    @command(name="roles")
    async def roles_info(self, ctx: Context) -> None:
        """Returns a list of all roles and their corresponding IDs."""
        # Sort the roles alphabetically and remove the @everyone role
        roles = sorted(ctx.guild.roles[1:], key=lambda role: role.name)

        # Build a list
        role_list = []
        for role in roles:
            role_list.append(f"`{role.id}` - {role.mention}")

        # Build an embed
        embed = Embed(
            title=f"Role information (Total {len(roles)} role{'s' * (len(role_list) > 1)})",
            colour=Colour.blurple()
        )

        await LinePaginator.paginate(role_list, ctx, embed, empty=False)

    @has_any_role(*constants.STAFF_ROLES)
    @command(name="role")
    async def role_info(self, ctx: Context, *roles: Union[Role, str]) -> None:
        """
        Return information on a role or list of roles.

        To specify multiple roles just add to the arguments, delimit roles with spaces in them using quotation marks.
        """
        parsed_roles = []
        failed_roles = []

        for role_name in roles:
            if isinstance(role_name, Role):
                # Role conversion has already succeeded
                parsed_roles.append(role_name)
                continue

            role = utils.find(lambda r: r.name.lower() == role_name.lower(), ctx.guild.roles)

            if not role:
                failed_roles.append(role_name)
                continue

            parsed_roles.append(role)

        if failed_roles:
            await ctx.send(f":x: Could not retrieve the following roles: {', '.join(failed_roles)}")

        for role in parsed_roles:
            h, s, v = colorsys.rgb_to_hsv(*role.colour.to_rgb())

            embed = Embed(
                title=f"{role.name} info",
                colour=role.colour,
            )
            embed.add_field(name="ID", value=role.id, inline=True)
            embed.add_field(name="Colour (RGB)", value=f"#{role.colour.value:0>6x}", inline=True)
            embed.add_field(name="Colour (HSV)", value=f"{h:.2f} {s:.2f} {v}", inline=True)
            embed.add_field(name="Member count", value=len(role.members), inline=True)
            embed.add_field(name="Position", value=role.position)
            embed.add_field(name="Permission code", value=role.permissions.value, inline=True)

            await ctx.send(embed=embed)

    @command(name="server", aliases=["server_info", "guild", "guild_info"])
    async def server_info(self, ctx: Context) -> None:
        """Returns an embed full of server information."""
        embed = Embed(
            colour=Colour.blurple(),
            title="Server Information",
        )

        created = time_since(ctx.guild.created_at, precision="days")
        region = ctx.guild.region
        num_roles = len(ctx.guild.roles) - 1  # Exclude @everyone

        # Server Features are only useful in certain channels
        if ctx.channel.id in (
            *constants.MODERATION_CHANNELS, constants.Channels.dev_core, constants.Channels.dev_contrib
        ):
            features = f"\nFeatures: {', '.join(ctx.guild.features)}"
        else:
            features = ""

<<<<<<< HEAD
        embed.description = textwrap.dedent(f"""
            Created: {created}
            Voice region: {region}{features}
            Roles: {num_roles}
        """)
=======
        # How many of each user status?
        py_invite = await self.bot.fetch_invite(constants.Guild.invite)
        online_presences = py_invite.approximate_presence_count
        offline_presences = py_invite.approximate_member_count - online_presences
        embed = Embed(colour=Colour.blurple())

        # How many staff members and staff channels do we have?
        staff_member_count = len(ctx.guild.get_role(constants.Roles.helpers).members)
        staff_channel_count = self.get_staff_channel_count(ctx.guild)

        # Because channel_counts lacks leading whitespace, it breaks the dedent if it's inserted directly by the
        # f-string. While this is correctly formatted by Discord, it makes unit testing difficult. To keep the
        # formatting without joining a tuple of strings we can use a Template string to insert the already-formatted
        # channel_counts after the dedent is made.
        embed.description = Template(
            textwrap.dedent(f"""
                **Server information**
                Created: {created}
                Voice region: {region}
                Features: {features}

                **Channel counts**
                $channel_counts
                Staff channels: {staff_channel_count}

                **Member counts**
                Members: {member_count:,}
                Staff members: {staff_member_count}
                Roles: {roles}

                **Member statuses**
                {constants.Emojis.status_online} {online_presences:,}
                {constants.Emojis.status_offline} {offline_presences:,}
            """)
        ).substitute({"channel_counts": channel_counts})
>>>>>>> 05aeab8c
        embed.set_thumbnail(url=ctx.guild.icon_url)

        # Members
        total_members = ctx.guild.member_count
        member_counts = self.get_member_counts(ctx.guild)
        member_info = "\n".join(
            f"{role.title()}: {count}" for role, count in member_counts.items()
        )
        embed.add_field(name=f"Members: {total_members}", value=member_info)

        # Channels
        total_channels = len(ctx.guild.channels)
        channel_counts = self.get_channel_type_counts(ctx.guild)
        channel_info = "\n".join(
            f"{channel.title()}: {count}" for channel, count in sorted(channel_counts.items())
        )
        embed.add_field(name=f"Channels: {total_channels}", value=channel_info)

        # Member status
        status_count = Counter(member.status for member in ctx.guild.members)
        member_status = " ".join(
            f"{emoji} {status_count[status]:,}" for status, emoji in STATUS_EMOTES.items()
        )
        embed.add_field(name="Member Status:", value=member_status, inline=False)

        # Additional info if ran in moderation channels
        if ctx.channel.id in constants.MODERATION_CHANNELS:
            embed.add_field(
                name="Moderation Information:", value=self.get_extended_server_info(ctx.guild)
            )

        await ctx.send(embed=embed)

    @command(name="user", aliases=["user_info", "member", "member_info"])
    async def user_info(self, ctx: Context, user: Member = None) -> None:
        """Returns info about a user."""
        if user is None:
            user = ctx.author

        # Do a role check if this is being executed on someone other than the caller
        elif user != ctx.author and await has_no_roles_check(ctx, *constants.MODERATION_ROLES):
            await ctx.send("You may not use this command on users other than yourself.")
            return

        # Will redirect to #bot-commands if it fails.
        if in_whitelist_check(ctx, roles=constants.STAFF_ROLES):
            embed = await self.create_user_embed(ctx, user)
            await ctx.send(embed=embed)

    async def create_user_embed(self, ctx: Context, user: Member) -> Embed:
        """Creates an embed containing information on the `user`."""
        created = time_since(user.created_at, max_units=3)

        name = str(user)
        if user.nick:
            name = f"{user.nick} ({name})"

        badges = []

        for badge, is_set in user.public_flags:
            if is_set and (emoji := getattr(constants.Emojis, f"badge_{badge}", None)):
                badges.append(emoji)

        joined = time_since(user.joined_at, max_units=3)
        roles = ", ".join(role.mention for role in user.roles[1:])

        fields = [
            (
                "User information",
                textwrap.dedent(f"""
                    Created: {created}
                    Profile: {user.mention}
                    ID: {user.id}
                """).strip()
            ),
            (
                "Member information",
                textwrap.dedent(f"""
                    Joined: {joined}
                    Roles: {roles or None}
                """).strip()
            ),
        ]

        # Show more verbose output in moderation channels for infractions and nominations
        if is_mod_channel(ctx.channel):
            fields.append(await self.expanded_user_infraction_counts(user))
            fields.append(await self.user_nomination_counts(user))
        else:
            fields.append(await self.basic_user_infraction_counts(user))

        # Let's build the embed now
        embed = Embed(
            title=name,
            description=" ".join(badges)
        )

        for field_name, field_content in fields:
            embed.add_field(name=field_name, value=field_content, inline=False)

        embed.set_thumbnail(url=user.avatar_url_as(static_format="png"))
        embed.colour = user.top_role.colour if roles else Colour.blurple()

        return embed

    async def basic_user_infraction_counts(self, member: Member) -> Tuple[str, str]:
        """Gets the total and active infraction counts for the given `member`."""
        infractions = await self.bot.api_client.get(
            'bot/infractions',
            params={
                'hidden': 'False',
                'user__id': str(member.id)
            }
        )

        total_infractions = len(infractions)
        active_infractions = sum(infraction['active'] for infraction in infractions)

        infraction_output = f"Total: {total_infractions}\nActive: {active_infractions}"

        return "Infractions", infraction_output

    async def expanded_user_infraction_counts(self, member: Member) -> Tuple[str, str]:
        """
        Gets expanded infraction counts for the given `member`.

        The counts will be split by infraction type and the number of active infractions for each type will indicated
        in the output as well.
        """
        infractions = await self.bot.api_client.get(
            'bot/infractions',
            params={
                'user__id': str(member.id)
            }
        )

        infraction_output = []
        if not infractions:
            infraction_output.append("No infractions")
        else:
            # Count infractions split by `type` and `active` status for this user
            infraction_types = set()
            infraction_counter = defaultdict(int)
            for infraction in infractions:
                infraction_type = infraction["type"]
                infraction_active = 'active' if infraction["active"] else 'inactive'

                infraction_types.add(infraction_type)
                infraction_counter[f"{infraction_active} {infraction_type}"] += 1

            # Format the output of the infraction counts
            for infraction_type in sorted(infraction_types):
                active_count = infraction_counter[f"active {infraction_type}"]
                total_count = active_count + infraction_counter[f"inactive {infraction_type}"]

                line = f"{infraction_type.capitalize()}s: {total_count}"
                if active_count:
                    line += f" ({active_count} active)"

                infraction_output.append(line)

        return "Infractions", "\n".join(infraction_output)

    async def user_nomination_counts(self, member: Member) -> Tuple[str, str]:
        """Gets the active and historical nomination counts for the given `member`."""
        nominations = await self.bot.api_client.get(
            'bot/nominations',
            params={
                'user__id': str(member.id)
            }
        )

        output = []

        if not nominations:
            output.append("No nominations")
        else:
            count = len(nominations)
            is_currently_nominated = any(nomination["active"] for nomination in nominations)
            nomination_noun = "nomination" if count == 1 else "nominations"

            if is_currently_nominated:
                output.append(f"This user is **currently** nominated\n({count} {nomination_noun} in total)")
            else:
                output.append(f"This user has {count} historical {nomination_noun}, but is currently not nominated.")

        return "Nominations", "\n".join(output)

    def format_fields(self, mapping: Mapping[str, Any], field_width: Optional[int] = None) -> str:
        """Format a mapping to be readable to a human."""
        # sorting is technically superfluous but nice if you want to look for a specific field
        fields = sorted(mapping.items(), key=lambda item: item[0])

        if field_width is None:
            field_width = len(max(mapping.keys(), key=len))

        out = ''

        for key, val in fields:
            if isinstance(val, dict):
                # if we have dicts inside dicts we want to apply the same treatment to the inner dictionaries
                inner_width = int(field_width * 1.6)
                val = '\n' + self.format_fields(val, field_width=inner_width)

            elif isinstance(val, str):
                # split up text since it might be long
                text = textwrap.fill(val, width=100, replace_whitespace=False)

                # indent it, I guess you could do this with `wrap` and `join` but this is nicer
                val = textwrap.indent(text, ' ' * (field_width + len(': ')))

                # the first line is already indented so we `str.lstrip` it
                val = val.lstrip()

            if key == 'color':
                # makes the base 10 representation of a hex number readable to humans
                val = hex(val)

            out += '{0:>{width}}: {1}\n'.format(key, val, width=field_width)

        # remove trailing whitespace
        return out.rstrip()

    @cooldown_with_role_bypass(2, 60 * 3, BucketType.member, bypass_roles=constants.STAFF_ROLES)
    @group(invoke_without_command=True, enabled=False)
    @in_whitelist(channels=(constants.Channels.bot_commands,), roles=constants.STAFF_ROLES)
    async def raw(self, ctx: Context, *, message: Message, json: bool = False) -> None:
        """Shows information about the raw API response."""
        # I *guess* it could be deleted right as the command is invoked but I felt like it wasn't worth handling
        # doing this extra request is also much easier than trying to convert everything back into a dictionary again
        raw_data = await ctx.bot.http.get_message(message.channel.id, message.id)

        paginator = Paginator()

        def add_content(title: str, content: str) -> None:
            paginator.add_line(f'== {title} ==\n')
            # replace backticks as it breaks out of code blocks. Spaces seemed to be the most reasonable solution.
            # we hope it's not close to 2000
            paginator.add_line(content.replace('```', '`` `'))
            paginator.close_page()

        if message.content:
            add_content('Raw message', message.content)

        transformer = pprint.pformat if json else self.format_fields
        for field_name in ('embeds', 'attachments'):
            data = raw_data[field_name]

            if not data:
                continue

            total = len(data)
            for current, item in enumerate(data, start=1):
                title = f'Raw {field_name} ({current}/{total})'
                add_content(title, transformer(item))

        for page in paginator.pages:
            await ctx.send(page)

    @raw.command(enabled=False)
    async def json(self, ctx: Context, message: Message) -> None:
        """Shows information about the raw API response in a copy-pasteable Python format."""
        await ctx.invoke(self.raw, message=message, json=True)


def setup(bot: Bot) -> None:
    """Load the Information cog."""
    bot.add_cog(Information(bot))<|MERGE_RESOLUTION|>--- conflicted
+++ resolved
@@ -2,10 +2,10 @@
 import logging
 import pprint
 import textwrap
-from collections import Counter, defaultdict
+from collections import defaultdict
 from typing import Any, DefaultDict, Dict, Mapping, Optional, Tuple, Union
 
-from discord import ChannelType, Colour, Embed, Guild, Member, Message, Role, Status, utils
+from discord import ChannelType, Colour, Embed, Guild, Member, Message, Role, utils
 from discord.abc import GuildChannel
 from discord.ext.commands import BucketType, Cog, Context, Paginator, command, group, has_any_role
 
@@ -18,14 +18,6 @@
 from bot.utils.time import time_since
 
 log = logging.getLogger(__name__)
-
-
-STATUS_EMOTES = {
-    Status.online: constants.Emojis.status_online,
-    Status.idle: constants.Emojis.status_idle,
-    Status.dnd: constants.Emojis.status_dnd,
-    Status.offline: constants.Emojis.status_offline,
-}
 
 
 class Information(Cog):
@@ -70,7 +62,7 @@
                 constants.Roles.owners, constants.Roles.contributors,
             )
         )
-        return {role.name: len(role.members) for role in roles}
+        return {role.name.title(): len(role.members) for role in roles}
 
     def get_extended_server_info(self, guild: Guild) -> str:
         """Return additional server info only visible in moderation channels."""
@@ -177,56 +169,28 @@
         else:
             features = ""
 
-<<<<<<< HEAD
+        # Member status
+        py_invite = await self.bot.fetch_invite(constants.Guild.invite)
+        online_presences = py_invite.approximate_presence_count
+        offline_presences = py_invite.approximate_member_count - online_presences
+        member_status = (
+            f"{constants.Emojis.status_online} {online_presences} "
+            f"{constants.Emojis.status_offline} {offline_presences}"
+        )
+
         embed.description = textwrap.dedent(f"""
             Created: {created}
             Voice region: {region}{features}
             Roles: {num_roles}
+            Member status: {member_status}
         """)
-=======
-        # How many of each user status?
-        py_invite = await self.bot.fetch_invite(constants.Guild.invite)
-        online_presences = py_invite.approximate_presence_count
-        offline_presences = py_invite.approximate_member_count - online_presences
-        embed = Embed(colour=Colour.blurple())
-
-        # How many staff members and staff channels do we have?
-        staff_member_count = len(ctx.guild.get_role(constants.Roles.helpers).members)
-        staff_channel_count = self.get_staff_channel_count(ctx.guild)
-
-        # Because channel_counts lacks leading whitespace, it breaks the dedent if it's inserted directly by the
-        # f-string. While this is correctly formatted by Discord, it makes unit testing difficult. To keep the
-        # formatting without joining a tuple of strings we can use a Template string to insert the already-formatted
-        # channel_counts after the dedent is made.
-        embed.description = Template(
-            textwrap.dedent(f"""
-                **Server information**
-                Created: {created}
-                Voice region: {region}
-                Features: {features}
-
-                **Channel counts**
-                $channel_counts
-                Staff channels: {staff_channel_count}
-
-                **Member counts**
-                Members: {member_count:,}
-                Staff members: {staff_member_count}
-                Roles: {roles}
-
-                **Member statuses**
-                {constants.Emojis.status_online} {online_presences:,}
-                {constants.Emojis.status_offline} {offline_presences:,}
-            """)
-        ).substitute({"channel_counts": channel_counts})
->>>>>>> 05aeab8c
         embed.set_thumbnail(url=ctx.guild.icon_url)
 
         # Members
         total_members = ctx.guild.member_count
         member_counts = self.get_member_counts(ctx.guild)
         member_info = "\n".join(
-            f"{role.title()}: {count}" for role, count in member_counts.items()
+            f"{role}: {count}" for role, count in member_counts.items()
         )
         embed.add_field(name=f"Members: {total_members}", value=member_info)
 
@@ -237,13 +201,6 @@
             f"{channel.title()}: {count}" for channel, count in sorted(channel_counts.items())
         )
         embed.add_field(name=f"Channels: {total_channels}", value=channel_info)
-
-        # Member status
-        status_count = Counter(member.status for member in ctx.guild.members)
-        member_status = " ".join(
-            f"{emoji} {status_count[status]:,}" for status, emoji in STATUS_EMOTES.items()
-        )
-        embed.add_field(name="Member Status:", value=member_status, inline=False)
 
         # Additional info if ran in moderation channels
         if ctx.channel.id in constants.MODERATION_CHANNELS:
